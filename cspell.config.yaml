version: "0.2"
ignorePaths: []
dictionaryDefinitions: []
dictionaries: []
words:
  - Atoi
  - codacy
  - EDITMSG
  - embeddedstructfieldcheck
  - excludeonly
  - exhaustruct
  - Fprintf
  - Fprintln
<<<<<<< HEAD
  - gofiber
  - golines
  - gomod
  - govulncheck
  - ints
  - localmodule
  - recvcheck
=======
  - goccy
>>>>>>> f4f5a6b6
  - sarif
  - securego
  - strconv
  - strs
  - tagalign
  - vettool
ignoreWords: []
import: []<|MERGE_RESOLUTION|>--- conflicted
+++ resolved
@@ -11,7 +11,6 @@
   - exhaustruct
   - Fprintf
   - Fprintln
-<<<<<<< HEAD
   - gofiber
   - golines
   - gomod
@@ -19,9 +18,7 @@
   - ints
   - localmodule
   - recvcheck
-=======
   - goccy
->>>>>>> f4f5a6b6
   - sarif
   - securego
   - strconv
