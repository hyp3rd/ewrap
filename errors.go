--- conflicted
+++ resolved
@@ -88,7 +88,7 @@
 		stack      []uintptr
 		metadata   map[string]any
 		observer   Observer
-		logger     logger.Logger
+		log        logger.Logger
 		wrappedErr *Error
 	)
 	// If the error is already wrapped, preserve its stack trace and metadata
@@ -99,7 +99,7 @@
 		// Clone metadata map using maps.Clone for simplicity
 		metadata = maps.Clone(wrappedErr.metadata)
 		observer = wrappedErr.observer
-		logger = wrappedErr.logger
+		log = wrappedErr.logger
 
 		wrappedErr.mu.RUnlock()
 	} else {
@@ -113,7 +113,7 @@
 		stack:    stack,
 		metadata: metadata,
 		observer: observer,
-		logger:   logger,
+		logger:   log,
 	}
 
 	for _, opt := range opts {
@@ -269,22 +269,15 @@
 // Log logs the error using the configured logger.
 func (e *Error) Log() {
 	e.mu.RLock()
-<<<<<<< HEAD
+	observer := e.observer
 	log := e.logger
 	e.mu.RUnlock()
 
-	if log == nil {
-=======
-	observer := e.observer
-	logger := e.logger
-	e.mu.RUnlock()
-
 	if observer != nil {
 		observer.RecordError(e.msg)
 	}
 
-	if logger == nil {
->>>>>>> f4f5a6b6
+	if log == nil {
 		return
 	}
 
