--- conflicted
+++ resolved
@@ -26,12 +26,6 @@
 
 func TestErrorLogRecordsObserver(t *testing.T) {
 	obs := &testObserver{}
-<<<<<<< HEAD
-
-	SetObserver(obs)
-	defer SetObserver(nil)
-=======
->>>>>>> f4f5a6b6
 
 	err := New("boom", WithObserver(obs))
 	err.Log()
@@ -43,12 +37,6 @@
 
 func TestCircuitBreakerObserver(t *testing.T) {
 	obs := &testObserver{}
-<<<<<<< HEAD
-
-	SetObserver(obs)
-	defer SetObserver(nil)
-=======
->>>>>>> f4f5a6b6
 
 	timeout := 10 * time.Millisecond
 	cb := NewCircuitBreakerWithObserver("test", 1, timeout, obs)
