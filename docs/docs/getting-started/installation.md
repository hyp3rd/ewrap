# Installation

```bash
go get github.com/hyp3rd/ewrap
```

## Usage Examples

### Basic Error Handling

Create and wrap errors with context:

```go
import "github.com/hyp3rd/ewrap"
// ...
// Create a new error
err := ewrap.New("database connection failed")

// Wrap an existing error with context
if err != nil {
    return ewrap.Wrap(err, "failed to process request")
}

// Create a new error with context
<<<<<<< HEAD
err := ewrap.Newf("operation failed: %w", err)
    ewrap.WithContext(ctx, ewrap.ErrorTypeDatabase, ewrap.SeverityCritical),
    ewrap.WithLogger(logger))
=======
err := ewrap.Newf(
    "operation failed: %w", err,
    ewrap.WithContext(ctx, ewrap.ErrorTypeDatabase, ewrap.SeverityCritical),
    ewrap.WithLogger(logger),
)
>>>>>>> b9426dad

err.Log()
```

### Advanced Error Context

Add rich context and metadata to errors:

```go
import "github.com/hyp3rd/ewrap"
// ...
err := ewrap.New("operation failed",
    ewrap.WithContext(ctx, ewrap.ErrorTypeDatabase, ewrap.SeverityCritical),
    ewrap.WithLogger(logger)).
    WithMetadata("query", "SELECT * FROM users").
    WithMetadata("retry_count", 3)

// Log the error with all context
err.Log()
```

### Error Groups with Pooling

Use error groups efficiently in high-throughput scenarios:

```go
// Create an error group pool with initial capacity
pool := ewrap.NewErrorGroupPool(4)

// Get an error group from the pool
eg := pool.Get()
defer eg.Release()  // Return to pool when done

// Add errors as needed
eg.Add(err1)
eg.Add(err2)

if eg.HasErrors() {
    return eg.Error()
}
```<|MERGE_RESOLUTION|>--- conflicted
+++ resolved
@@ -22,17 +22,11 @@
 }
 
 // Create a new error with context
-<<<<<<< HEAD
-err := ewrap.Newf("operation failed: %w", err)
-    ewrap.WithContext(ctx, ewrap.ErrorTypeDatabase, ewrap.SeverityCritical),
-    ewrap.WithLogger(logger))
-=======
 err := ewrap.Newf(
     "operation failed: %w", err,
     ewrap.WithContext(ctx, ewrap.ErrorTypeDatabase, ewrap.SeverityCritical),
     ewrap.WithLogger(logger),
 )
->>>>>>> b9426dad
 
 err.Log()
 ```
